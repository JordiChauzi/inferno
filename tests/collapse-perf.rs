--- conflicted
+++ resolved
@@ -5,39 +5,25 @@
 use std::path::Path;
 use std::process::{Command, Stdio};
 
-<<<<<<< HEAD
-use assert_cmd::prelude::*;
+use assert_cmd::cargo::CommandCargoExt;
 use inferno::collapse::perf::{Folder, Options};
 use log::Level;
 use pretty_assertions::assert_eq;
 
-use common::collapse::*;
 use common::test_logger::CapturedLog;
 
-fn test_collapse_perf(
-    test_file: &str,
-    expected_file: &str,
-    mut options: Options,
-) -> io::Result<()> {
-    options.nthreads = 1;
-    test_collapse(Folder::from(options.clone()), test_file, expected_file)?;
-    options.nthreads = 2;
-    test_collapse(Folder::from(options), test_file, expected_file)?;
-    Ok(())
-=======
 fn test_collapse_perf(
     test_file: &str,
     expected_file: &str,
     options: Options,
     strip_quotes: bool,
 ) -> io::Result<()> {
-    test_collapse(
+    common::test_collapse(
         Folder::from(options),
         test_file,
         expected_file,
         strip_quotes,
     )
->>>>>>> 9d7657a7
 }
 
 fn test_collapse_perf_logs<F>(input_file: &str, asserter: F)
@@ -51,7 +37,7 @@
 where
     F: Fn(&Vec<CapturedLog>),
 {
-    test_collapse_logs(Folder::from(options), input_file, asserter);
+    common::test_collapse_logs(Folder::from(options), input_file, asserter);
 }
 
 fn options_from_vec(opt_vec: Vec<&str>) -> Options {
@@ -109,21 +95,12 @@
             let test_path = Path::new($dir);
             let results_path = Path::new($results_dir);
 
-            let test_full_path = test_path.join(&test_file);
-            let results_full_path = results_path.join(&result_file);
-
             test_collapse_perf(
-                test_full_path.to_str().unwrap(),
-                results_full_path.to_str().unwrap(),
+                test_path.join(test_file).to_str().unwrap(),
+                results_path.join(result_file).to_str().unwrap(),
                 options_from_vec(options),
-<<<<<<< HEAD
-            ).unwrap();
-=======
                 $strip_quotes
-            )
-
-                .unwrap()
->>>>>>> 9d7657a7
+            ).unwrap()
         }
     )*
     }
@@ -329,7 +306,7 @@
         .output()
         .expect("failed to execute process");
     let expected = BufReader::new(File::open(expected_file).unwrap());
-    compare_results(Cursor::new(output.stdout), expected, expected_file, true);
+    common::compare_results(Cursor::new(output.stdout), expected, expected_file, true);
 
     // Test with STDIN
     let mut child = Command::cargo_bin("inferno-collapse-perf")
@@ -344,5 +321,5 @@
     io::copy(&mut input, stdin).unwrap();
     let output = child.wait_with_output().expect("Failed to read stdout");
     let expected = BufReader::new(File::open(expected_file).unwrap());
-    compare_results(Cursor::new(output.stdout), expected, expected_file, true);
+    common::compare_results(Cursor::new(output.stdout), expected, expected_file, true);
 }