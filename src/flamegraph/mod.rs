--- conflicted
+++ resolved
@@ -21,16 +21,12 @@
 use quick_xml::events::{BytesEnd, BytesStart, BytesText, Event};
 use quick_xml::Writer;
 use str_stack::StrStack;
-<<<<<<< HEAD
 
 use self::attrs::FrameAttrs;
 pub use self::attrs::FuncFrameAttrsMap;
 pub use self::color::Palette;
-use self::svg::StyleOptions;
-use crate::flamegraph::color::{Color, SearchColor};
-=======
-use svg::{Dimension, StyleOptions};
->>>>>>> b9479dc4
+use self::color::{Color, SearchColor};
+use self::svg::{Dimension, StyleOptions};
 
 const XPAD: usize = 10; // pad left and right
 const FRAMEPAD: usize = 1; // vertical padding for frames
